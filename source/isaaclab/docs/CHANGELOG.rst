--- conflicted
+++ resolved
@@ -1,27 +1,31 @@
 Changelog
 ---------
 
-<<<<<<< HEAD
-0.46.1 (2025-09-10)
-~~~~~~~~~~~~~~~~~~~
-
-Changed
-^^^^^^^
-
-* Moved IO descriptors output directory to a subfolder under the task log directory.
-
-=======
-0.46.1 (2025-09-06)
+0.46.2 (2025-09-06)
 ~~~~~~~~~~~~~~~~~~~
 
 * Added :meth:`~isaaclab.sim.utils.resolve_prim_pose` to resolve the pose of a prim with respect to another prim.
 * Added :meth:`~isaaclab.sim.utils.resolve_prim_scale` to resolve the scale of a prim in the world frame.
->>>>>>> 85fbe94c
+
+Changed
+^^^^^^^
+
+* Added parsing of instanced prims in :meth:`~isaaclab.sim.utils.get_all_matching_child_prims` and :meth:`~isaaclab.sim.utils.get_first_matching_child_prim`.
+  Earlier, instanced prims were skipped since :meth:`Usd.Prim.GetChildren` does not return instanced prims.
+
+
+0.46.1 (2025-09-10)
+~~~~~~~~~~~~~~~~~~~
+
+Changed
+^^^^^^^
+
+* Moved IO descriptors output directory to a subfolder under the task log directory.
+
 
 0.46.0 (2025-09-06)
 ~~~~~~~~~~~~~~~~~~~
 
-<<<<<<< HEAD
 Added
 ^^^^^
 
@@ -30,19 +34,11 @@
   during the traversal. Earlier, instanced prims were skipped since :meth:`Usd.Prim.GetChildren` did not return
   instanced prims, which is now fixed.
 
-
 Changed
 ^^^^^^^
 
 * Made parsing of instanced prims in :meth:`~isaaclab.sim.utils.get_all_matching_child_prims` and
   :meth:`~isaaclab.sim.utils.get_first_matching_child_prim` as the default behavior.
-=======
-Changed
-^^^^^^^
-
-* Added parsing of instanced prims in :meth:`~isaaclab.sim.utils.get_all_matching_child_prims` and :meth:`~isaaclab.sim.utils.get_first_matching_child_prim`.
-  Earlier, instanced prims were skipped since :meth:`Usd.Prim.GetChildren` does not return instanced prims.
->>>>>>> 85fbe94c
 * Added parsing of instanced prims in :meth:`~isaaclab.sim.utils.make_uninstanceable` to make all prims uninstanceable.
 
 
