--- conflicted
+++ resolved
@@ -5,18 +5,7 @@
 
 import gymnasium as gym
 
-<<<<<<< HEAD
 from . import agents
-=======
-from . import (
-    agents,
-    exhaustpipe_gr1t2_pink_ik_env_cfg,
-    nutpour_gr1t2_pink_ik_env_cfg,
-    pickplace_gr1t2_env_cfg,
-    pickplace_gr1t2_waist_enabled_env_cfg,
-    pickplace_unitree_g1_inspire_hand_env_cfg,
-)
->>>>>>> 9f7d37f5
 
 gym.register(
     id="Isaac-PickPlace-GR1T2-Abs-v0",
@@ -62,7 +51,7 @@
     id="Isaac-PickPlace-G1-InspireFTP-Abs-v0",
     entry_point="isaaclab.envs:ManagerBasedRLEnv",
     kwargs={
-        "env_cfg_entry_point": pickplace_unitree_g1_inspire_hand_env_cfg.PickPlaceG1InspireFTPEnvCfg,
+        "env_cfg_entry_point": f"{__name__}.pickplace_unitree_g1_inspire_hand_env_cfg:PickPlaceG1InspireFTPEnvCfg",
         "robomimic_bc_cfg_entry_point": os.path.join(agents.__path__[0], "robomimic/bc_rnn_low_dim.json"),
     },
     disable_env_checker=True,
